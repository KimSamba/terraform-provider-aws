--- conflicted
+++ resolved
@@ -223,18 +223,13 @@
 		return err
 	}
 
-<<<<<<< HEAD
-	d.Set("name", a.ApplicationName)
-	d.Set("description", a.Description)
-
-	if a.ResourceLifecycleConfig != nil {
-		d.Set("appversion_lifecycle", flattenResourceLifecycleConfig(a.ResourceLifecycleConfig))
-	}
-
-=======
 	d.Set("name", app.ApplicationName)
 	d.Set("description", app.Description)
->>>>>>> c134b1df
+
+	if app.ResourceLifecycleConfig != nil {
+		d.Set("appversion_lifecycle", flattenResourceLifecycleConfig(app.ResourceLifecycleConfig))
+	}
+
 	return nil
 }
 
